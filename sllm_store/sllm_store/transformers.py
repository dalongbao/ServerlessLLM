--- conflicted
+++ resolved
@@ -54,10 +54,7 @@
 from torch import nn
 from transformers import AutoConfig
 import importlib
-<<<<<<< HEAD
-from peft import PeftModel, get_peft_model_state_dict, PeftConfig
 from contextlib import suppress
-=======
 from peft import (
     PeftModel,
     get_peft_model,
@@ -65,7 +62,6 @@
     LoraConfig,
 )
 from peft.utils import set_peft_model_state_dict
->>>>>>> 191aaf99
 
 logger = init_logger(__name__)
 

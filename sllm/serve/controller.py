# ---------------------------------------------------------------------------- #
#  serverlessllm                                                               #
#  copyright (c) serverlessllm team 2024                                       #
#                                                                              #
#  licensed under the apache license, version 2.0 (the "license");             #
#  you may not use this file except in compliance with the license.            #
#                                                                              #
#  you may obtain a copy of the license at                                     #
#                                                                              #
#                  http://www.apache.org/licenses/license-2.0                  #
#                                                                              #
#  unless required by applicable law or agreed to in writing, software         #
#  distributed under the license is distributed on an "as is" basis,           #
#  without warranties or conditions of any kind, either express or implied.    #
#  see the license for the specific language governing permissions and         #
#  limitations under the license.                                              #
# ---------------------------------------------------------------------------- #
import asyncio
import datetime
import os
from typing import Dict, List, Mapping, Optional

import ray

from sllm.serve.logger import init_logger
from sllm.serve.routers import MigrationRouter, RoundRobinRouter
from sllm.serve.schedulers import FcfsScheduler, StorageAwareScheduler
from sllm.serve.store_manager import StoreManager


class SllmControllerException(Exception):
    def __init__(self, message, method):
        real_message = f"[{method}]: {message}"
        super().__init__(real_message)


logger = init_logger(__name__)


class SllmController:
    def __init__(self, config: Optional[Mapping] = None):
        self.config = config

        self.running_lock = asyncio.Lock()
        self.running = False

        self.metadata_lock = asyncio.Lock()
        self.request_routers = {}
        # Register model info
        self.registered_models = {}

        self.global_work_queue: List[Dict] = []
        self.monitor_lock = asyncio.Lock()

        self.monitor_task = asyncio.create_task(self._monitor_loop())
        logger.info("Controller initialized with Global Work Queue monitor.")

    async def start(self):
        async with self.running_lock:
            if self.running:
                logger.error("Controller already started")
                raise RuntimeError("Controller already started")
            self.running = True

        logger.info("Starting store manager")
        enable_storage_aware = self.config.get("enable_storage_aware", False)
        ray_manager_cls = ray.remote(StoreManager)
        self.store_manager = ray_manager_cls.options(
            name="store_manager",
            resources={"control_node": 0.1},
        ).remote()
        await self.store_manager.initialize_cluster.remote()

        logger.info("Starting scheduler")
        if enable_storage_aware:
            ray_scheduler_cls = ray.remote(StorageAwareScheduler)
        else:
            ray_scheduler_cls = ray.remote(FcfsScheduler)

        enable_migration = self.config.get("enable_migration", False)
        if enable_migration:
            self.router_cls = ray.remote(MigrationRouter)
        else:
            self.router_cls = ray.remote(RoundRobinRouter)

        self.scheduler = ray_scheduler_cls.options(
            name="model_loading_scheduler", resources={"control_node": 0.1}
        ).remote(
            scheduler_config={
                "enable_migration": enable_migration,
            }
        )
        self.scheduler.start.remote()

    async def register(self, model_config):
        if not self.running:
            logger.error("Controller not running")
            return
        model_name = model_config.get("model")
        backend = model_config.get("backend", None)
        if backend is None:
            logger.error(f"Backend not specified for model {model_name}")
            return
        backend_config = model_config.get("backend_config", {})
        router_config = model_config.get("router_config", {})
        auto_scaling_config = model_config.get("auto_scaling_config", None)
        enable_lora = backend_config.get("enable_lora", False)
        lora_adapters = backend_config.get("lora_adapters", {})
        async with self.metadata_lock:
            if model_name in self.registered_models:
                logger.info(f"Model {model_name} already registered")
                if lora_adapters is not None:
                    for (
                        lora_adapter_name,
                        lora_adapter_path,
                    ) in lora_adapters.items():
                        await self.store_manager.register_lora_adapter.remote(
                            model_name,
                            lora_adapter_name,
                            lora_adapter_path,
                            backend_config,
                        )
                    request_router = self.request_routers[model_name]
                    await request_router.update.remote(
                        lora_adapters=lora_adapters
                    )
                return

        logger.info(f"Registering new model {model_name}")
        try:
            await self.store_manager.register.remote(model_config)
            for lora_adapter_name, lora_adapter_path in lora_adapters.items():
                await self.store_manager.register_lora_adapter.remote(
                    model_name,
                    lora_adapter_name,
                    lora_adapter_path,
                    backend_config,
                )
        except RuntimeError as e:
            error_message = e.args[0]
            raise RuntimeError(f"{error_message}")
        # TODO: put resource requirements in model_config
        resource_requirements = {
            "num_cpus": 1,
            "num_gpus": model_config.get("num_gpus", 0),
        }
        request_router = self.router_cls.options(
            name=model_name,
            namespace="models",
            num_cpus=1,
            resources={"control_node": 0.1},
        ).remote(
            model_name,
            resource_requirements,
            backend,
            backend_config,
            router_config,
            enable_lora,
            lora_adapters,
        )

        async with self.metadata_lock:
            if model_name in self.request_routers:
                logger.error(f"Model {model_name} already registered")
                return

        request_router.start.remote(auto_scaling_config)

        logger.info(f"Model {model_name} registered")

        # Mark model as registered only after model registered successfully
        async with self.metadata_lock:
            self.registered_models[model_name] = model_config
            self.request_routers[model_name] = request_router

    async def update(self, model_name: str, model_config: Mapping):
        async with self.metadata_lock:
            if (
                model_name not in self.registered_models
                or model_name not in self.request_routers
            ):
                logger.error(f"Model {model_name} not found")
                raise ValueError(
                    f"Model {model_name} not found, please register first"
                )

        # update auto-scaling config
        auto_scaling_config = model_config.get("auto_scaling_config", None)
        logger.info(f"Try to update the model {model_name} config")
        if auto_scaling_config is not None:
            async with self.metadata_lock:
                self.registered_models[model_name]["auto_scaling_config"] = (
                    auto_scaling_config
                )
                request_router = self.request_routers[model_name]
            await request_router.update.remote(auto_scaling_config)
        # TODO: update other config (if possible)

    async def exists(self, model_name: str):
        async with self.metadata_lock:
            return model_name in self.registered_models

    async def delete(
        self, model_name: str, lora_adapters: Optional[List[str]] = None
    ):
        router = None
        async with self.metadata_lock:
            if model_name not in self.request_routers:
                logger.error(f"Model {model_name} not found")
                return
            if lora_adapters is not None:
                await self.request_routers[model_name].delete_adapters.remote(
                    lora_adapters
                )
                return
            router = self.request_routers.pop(model_name)
            self.registered_models.pop(model_name)

        # if router is not None:
        #     deleted_instance_id = await router.shutdown.remote()
        del router

    async def get_models(self):
        async with self.metadata_lock:
            return self.registered_models

    async def status(self):
        """
        Returns the status of all registered models in OpenAI-compliant format.
        """
        async with self.metadata_lock:
            models = []
            model_folder = os.getenv("MODEL_FOLDER")
            for model_name, config in self.registered_models.items():
                # Extract or calculate relevant fields
                model_path = config.get("_name_or_path", None)
                created_time = (
                    next(
                        (
                            int(os.path.getctime(os.path.abspath(dirpath)))
                            for dirpath, _, _ in os.walk(model_folder)
                            if dirpath.endswith(model_path)
                        ),
                        None,
                    )
                    if model_path
                    else None
                )

                created_time = config.get("created", None)
                allow_create_engine = config.get("allow_create_engine", None)
                allow_sampling = config.get("allow_sampling", None)
                allow_logprobs = config.get("allow_logprobs", None)
                allow_search_indices = config.get("allow_search_indices", None)
                allow_view = config.get("allow_view", None)
                allow_fine_tuning = config.get("allow_fine_tuning", None)
                organization = config.get("organization", "*")
                group = config.get("group", None)
                is_blocking = config.get("is_blocking", None)

                max_model_len = config.get("max_position_embeddings", None)

                model_permission_id = f"modelperm-{model_name}"
                permission = [
                    {
                        "id": model_permission_id,
                        "object": "model_permission",
                        "created": created_time
                        if created_time is not None
                        else None,
                        "allow_create_engine": allow_create_engine
                        if allow_create_engine is not None
                        else None,
                        "allow_sampling": allow_sampling
                        if allow_sampling is not None
                        else None,
                        "allow_logprobs": allow_logprobs
                        if allow_logprobs is not None
                        else None,
                        "allow_search_indices": allow_search_indices
                        if allow_search_indices is not None
                        else None,
                        "allow_view": allow_view
                        if allow_view is not None
                        else None,
                        "allow_fine_tuning": allow_fine_tuning
                        if allow_fine_tuning is not None
                        else None,
                        "organization": organization
                        if organization is not None
                        else None,
                        "group": group if group is not None else None,
                        "is_blocking": is_blocking
                        if is_blocking is not None
                        else None,
                    }
                ]

                # Build the model metadata entry
                model_metadata = {
                    "id": model_name,
                    "object": "model",
                    "created": created_time
                    if created_time is not None
                    else None,
                    "owned_by": "sllm",
                    "root": model_name,
                    "parent": None,
                    "max_model_len": max_model_len
                    if max_model_len is not None
                    else None,
                    "permission": permission,
                }
                models.append(model_metadata)

            return {"object": "list", "models": models}

    async def worker_status(self):
        if not self.running:
            logger.error("Controller not running")
<<<<<<< HEAD
            return {}
        return await self.store_manager.get_worker_info.remote()
=======
            raise SllmControllerException("Controller not running", "worker_status")
        return await self.store_manager.get_store_info.remote()
>>>>>>> 15549318

    async def _monitor_loop(self):
        while True:
            async with self.metadata_lock:
                routers_to_poll = self.request_routers.copy()

            all_active_work = []
            for model_name, router_handle in routers_to_poll.items():
                try:
                    work_items = await router_handle.get_active_work.remote()
                    all_active_work.extend(work_items)
                except Exception as e:
                    logger.error(
                        f"Failed to get active work for model '{model_name}': {e}"
                    )

            all_active_work.sort(
                key=lambda x: x.get("enqueue_time", float("inf"))
            )
            async with self.monitor_lock:
                self.global_work_queue = all_active_work
            await asyncio.sleep(3)

    async def get_global_work_queue(self) -> List[Dict]:
        async with self.monitor_lock:
            return self.global_work_queue.copy()

    async def shutdown(self):
        # stop the control loop
        async with self.running_lock:
            if not self.running:
                logger.error("Controller not running")
                raise RuntimeError("Controller not running")
            self.running = False

        # delete all models
        async with self.metadata_lock:
            delete_tasks = [
                self._delete(model_name)
                for model_name in self.request_routers.keys()
            ]
            await asyncio.gather(*delete_tasks)<|MERGE_RESOLUTION|>--- conflicted
+++ resolved
@@ -318,13 +318,8 @@
     async def worker_status(self):
         if not self.running:
             logger.error("Controller not running")
-<<<<<<< HEAD
-            return {}
-        return await self.store_manager.get_worker_info.remote()
-=======
             raise SllmControllerException("Controller not running", "worker_status")
         return await self.store_manager.get_store_info.remote()
->>>>>>> 15549318
 
     async def _monitor_loop(self):
         while True:

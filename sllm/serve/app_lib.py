# ---------------------------------------------------------------------------- #
#  serverlessllm                                                               #
#  copyright (c) serverlessllm team 2024                                       #
#                                                                              #
#  licensed under the apache license, version 2.0 (the "license");             #
#  you may not use this file except in compliance with the license.            #
#                                                                              #
#  you may obtain a copy of the license at                                     #
#                                                                              #
#                  http://www.apache.org/licenses/license-2.0                  #
#                                                                              #
#  unless required by applicable law or agreed to in writing, software         #
#  distributed under the license is distributed on an "as is" basis,           #
#  without warranties or conditions of any kind, either express or implied.    #
#  see the license for the specific language governing permissions and         #
#  limitations under the license.                                              #
# ---------------------------------------------------------------------------- #
<<<<<<< HEAD
import os
=======
import json
>>>>>>> 2bb7612c
from contextlib import asynccontextmanager

import ray
import ray.exceptions
from fastapi import FastAPI, HTTPException, Request
from fastapi.middleware.cors import CORSMiddleware

from sllm.serve.logger import init_logger

logger = init_logger(__name__)
origins = os.getenv("ALLOWED_ORIGINS", "").split(",")
origins += ["http://localhost", "http://localhost:3000"]


def create_app() -> FastAPI:
    @asynccontextmanager
    async def lifespan(app: FastAPI):
        # Connect to the Ray cluster
        # ray.init()
        yield
        # Shutdown the Ray cluster
        ray.shutdown()

    app = FastAPI(lifespan=lifespan)
    app.add_middleware(
        CORSMiddleware,
        allow_origins=origins,
        allow_methods=["POST", "OPTIONS"],
        allow_headers=["Content-Type"],
        max_age=86400,
    )

    @app.get("/health")
    async def health_check():
        return {"status": "ok"}

    @app.post("/register")
    async def register_handler(request: Request):
        body = await request.json()

        controller = ray.get_actor("controller")
        if not controller:
            raise HTTPException(
                status_code=500, detail="Controller not initialized"
            )
        try:
            await controller.register.remote(body)
        except Exception as e:
            raise HTTPException(
                status_code=500,
                detail="Cannot register model, please contact the administrator",
            )

        return {"status": "ok"}

    @app.post("/update")
    async def update_handler(request: Request):
        body = await request.json()
        model_name = body.get("model")
        if not model_name:
            raise HTTPException(
                status_code=400, detail="Missing model_name in request body"
            )

        controller = ray.get_actor("controller")
        if not controller:
            raise HTTPException(
                status_code=500, detail="Controller not initialized"
            )

        logger.info(f"Received request to update model {model_name}")
        try:
            await controller.update.remote(model_name, body)
        except ray.exceptions.RayTaskError as e:
            raise HTTPException(status_code=400, detail=str(e.cause))
        except Exception as e:
            raise HTTPException(status_code=500, detail=str(e))

        return {"status": f"updated model {model_name}"}

    @app.post("/delete")
    async def delete_model(request: Request):
        body = await request.json()

        model_name = body.get("model")
        if not model_name:
            raise HTTPException(
                status_code=400, detail="Missing model_name in request body"
            )
        lora_adapters = body.get("lora_adapters", None)

        controller = ray.get_actor("controller")
        if not controller:
            raise HTTPException(
                status_code=500, detail="Controller not initialized"
            )

        if lora_adapters is not None:
            logger.info(
                f"Received request to delete LoRA adapters {lora_adapters} on model {model_name}"
            )
            await controller.delete.remote(model_name, lora_adapters)
        else:
            logger.info(f"Received request to delete model {model_name}")
            await controller.delete.remote(model_name)

        return {"status": f"deleted model {model_name}"}

    async def inference_handler(request: Request, action: str):
        body = await request.json()
        model_name = body.get("model")
        logger.info(f"Received request for model {model_name}")
        if not model_name:
            raise HTTPException(
                status_code=400, detail="Missing model_name in request body"
            )

        request_router = ray.get_actor(model_name, namespace="models")
        logger.info(f"Got request router for {model_name}")

        result = request_router.inference.remote(body, action)
        return await result

    async def fine_tuning_handler(request: Request):
        body = await request.json()
        model_name = body.get("model")
        logger.info(f"Received request for model {model_name}")
        if not model_name:
            raise HTTPException(
                status_code=400, detail="Missing model_name in request body"
            )

        request_router = ray.get_actor(model_name, namespace="models")
        logger.info(f"Got request router for {model_name}")

        result = request_router.fine_tuning.remote(body)
        return await result

    @app.post("/v1/chat/completions")
    async def generate_handler(request: Request):
        return await inference_handler(request, "generate")

    @app.post("/v1/embeddings")
    async def embeddings_handler(request: Request):
        return await inference_handler(request, "encode")

    @app.post("/fine-tuning")
    async def fine_tuning(request: Request):
        return await fine_tuning_handler(request)

    @app.get("/v1/models")
    async def get_models():
        logger.info("Attempting to retrieve the controller actor")
        try:
            controller = ray.get_actor("controller")
            if not controller:
                logger.error("Controller not initialized")
                raise HTTPException(
                    status_code=500, detail="Controller not initialized"
                )
            logger.info("Controller actor found")
            result = await controller.status.remote()
            logger.info("Controller status retrieved successfully")
            return result
        except Exception as e:
            logger.error(f"Error retrieving models: {str(e)}")
            raise HTTPException(
                status_code=500, detail="Failed to retrieve models"
            )

    @app.get("/v1/workers")
    async def get_workers():
        logger.info("Attempting to retrieve the controller actor")
        try:
            controller = ray.get_actor("controller")
            if not controller:
                logger.error("Controller not initialized")
                raise HTTPException(
                    status_code=500, detail="Controller not initialized"
                )
            logger.info("Controller actor found")
            result = await controller.worker_status.remote()
            logger.info("Worker status retrieved successfully")
            try:
                json.dumps(result)
            except TypeError as e:
                logger.error(f"Serialization error: {e}")
                raise HTTPException(status_code=500, detail="Response not serializable")

            return JSONResponse(content=result)

        except Exception as e:
            logger.error(f"Error retrieving workers: {str(e)}")
            raise HTTPException(
                status_code=500, detail="Failed to retrieve workers"
            )

    return app<|MERGE_RESOLUTION|>--- conflicted
+++ resolved
@@ -15,11 +15,8 @@
 #  see the license for the specific language governing permissions and         #
 #  limitations under the license.                                              #
 # ---------------------------------------------------------------------------- #
-<<<<<<< HEAD
 import os
-=======
 import json
->>>>>>> 2bb7612c
 from contextlib import asynccontextmanager
 
 import ray

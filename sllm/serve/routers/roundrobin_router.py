--- conflicted
+++ resolved
@@ -521,16 +521,11 @@
             for query_id, details in self.active_requests_registry.items():
                 if details.get("status") == "QUEUED":
                     item = details.copy()
-<<<<<<< HEAD
+                    item["id"] = query_id
                     work_items.append(item)
         return work_items
 
     async def get_query_status(self, query_id: str) -> Dict:
         status_data = self.active_requests_registry.get(query_id)
         if status_data:
-            return status_data.copy()
-=======
-                    item["id"] = query_id
-                    work_items.append(item)
-        return work_items
->>>>>>> be628eb0
+            return status_data.copy()